// Top-level build file where you can add configuration options common to all sub-projects/modules.

buildscript {
    repositories {
        jcenter()
    }
    dependencies {
<<<<<<< HEAD
        classpath 'com.android.tools.build:gradle:2.3.2'
        classpath 'com.jfrog.bintray.gradle:gradle-bintray-plugin:1.6'
        classpath 'com.github.dcendents:android-maven-gradle-plugin:1.5'
=======
        classpath 'com.android.tools.build:gradle:2.3.3'
>>>>>>> 88eb0058

        // NOTE: Do not place your application dependencies here; they belong
        // in the individual module build.gradle files
    }
}

allprojects {
    repositories {
        jcenter()
        maven {
            url "https://maven.google.com"
        }
    }

    gradle.projectsEvaluated {
        tasks.withType(JavaCompile) {
            options.compilerArgs << "-Xlint:unchecked" << "-Xlint:deprecation"
        }
    }
}<|MERGE_RESOLUTION|>--- conflicted
+++ resolved
@@ -5,13 +5,9 @@
         jcenter()
     }
     dependencies {
-<<<<<<< HEAD
-        classpath 'com.android.tools.build:gradle:2.3.2'
+        classpath 'com.android.tools.build:gradle:2.3.3'
         classpath 'com.jfrog.bintray.gradle:gradle-bintray-plugin:1.6'
         classpath 'com.github.dcendents:android-maven-gradle-plugin:1.5'
-=======
-        classpath 'com.android.tools.build:gradle:2.3.3'
->>>>>>> 88eb0058
 
         // NOTE: Do not place your application dependencies here; they belong
         // in the individual module build.gradle files
