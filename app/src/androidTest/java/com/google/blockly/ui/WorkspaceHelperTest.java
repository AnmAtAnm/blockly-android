/*
 *  Copyright  2015 Google Inc. All Rights Reserved.
 *  Licensed under the Apache License, Version 2.0 (the "License");
 *  you may not use this file except in compliance with the License.
 *  You may obtain a copy of the License at
 *
 *   http://www.apache.org/licenses/LICENSE-2.0
 *
 *  Unless required by applicable law or agreed to in writing, software
 *  distributed under the License is distributed on an "AS IS" BASIS,
 *  WITHOUT WARRANTIES OR CONDITIONS OF ANY KIND, either express or implied.
 *  See the License for the specific language governing permissions and
 *  limitations under the License.
 */

package com.google.blockly.ui;

<<<<<<< HEAD
=======
import android.os.Handler;
import android.test.AndroidTestCase;

>>>>>>> 9ad51047
import com.google.blockly.MockBlocksProvider;
import com.google.blockly.MockitoAndroidTestCase;
import com.google.blockly.TestUtils;
import com.google.blockly.control.ConnectionManager;
import com.google.blockly.model.Block;

import org.mockito.Mock;

import java.util.ArrayList;
import java.util.List;

/**
 * Tests for the {@link WorkspaceHelper}.
 */
public class WorkspaceHelperTest extends MockitoAndroidTestCase {
    private WorkspaceHelper mWorkspaceHelper;
    private WorkspaceView mWorkspaceView;
    private Handler mMainHandler;

    @Mock
    ConnectionManager mockConnectionManager;

    @Override
    public void setUp() throws Exception {
        super.setUp();

        mWorkspaceView = new WorkspaceView(getContext());
        mWorkspaceHelper = new WorkspaceHelper(mWorkspaceView, null);
        mMainHandler = new Handler(getContext().getMainLooper());
    }

    // test getNearestParentBlockGroup
    public void testGetNearestParentBlockGroup() throws InterruptedException {
        final List<Block> blocks = new ArrayList<>();
        Block root = MockBlocksProvider.makeStatementBlock();
        Block cur = root;
        // Make a chain of statement blocks, all of which will be in the same block group.
        for (int i = 0; i < 3; i++) {
            cur.getNextConnection().connect(
                    MockBlocksProvider.makeStatementBlock().getPreviousConnection());
            cur = cur.getNextBlock();
        }

        // Add a block that has inputs at the end of the chain.
        cur.getNextConnection().connect(MockBlocksProvider.makeDummyBlock().getPreviousConnection());
        cur = cur.getNextBlock();

        // Connect a block as an input.  It should be in its own block group.
        Block hasOutput = MockBlocksProvider.makeSimpleValueBlock();
        cur.getInputByName("input2").getConnection().connect(hasOutput.getOutputConnection());

        blocks.add(root);

        // Add a completely unconnected block.
        blocks.add(MockBlocksProvider.makeStatementBlock());

        TestUtils.createViews(blocks, getContext(), mWorkspaceHelper, mockConnectionManager,
                mWorkspaceView);

        assertEquals(mWorkspaceHelper.getNearestParentBlockGroup(root),
                mWorkspaceHelper.getNearestParentBlockGroup(cur));

        assertNotSame(mWorkspaceHelper.getNearestParentBlockGroup(blocks.get(0)),
                mWorkspaceHelper.getNearestParentBlockGroup(blocks.get(1)));

        assertNotSame(mWorkspaceHelper.getNearestParentBlockGroup(root),
                mWorkspaceHelper.getNearestParentBlockGroup(hasOutput));
    }


    // test getRootBlockGroup
    public void testGetRootBlockGroup() throws InterruptedException {
        final List<Block> blocks = new ArrayList<>();
        Block root = MockBlocksProvider.makeDummyBlock();
        Block cur = root;
        // Make a chain of blocks with statement inputs.  Each block will be connected to a
        // statement input on the block above.
        for (int i = 0; i < 3; i++) {
            cur.getInputByName("input6").getConnection().connect(
                    MockBlocksProvider.makeDummyBlock().getPreviousConnection());
            cur = cur.getInputByName("input6").getConnection().getTargetBlock();
        }
        // At the end of the chain, add a block as a "next".  It will still be in the same root
        // block group.
        Block finalBlock = MockBlocksProvider.makeStatementBlock();
        cur.getNextConnection().connect(finalBlock.getPreviousConnection());
        blocks.add(root);

        // Add a completely unconnected block.
        blocks.add(MockBlocksProvider.makeDummyBlock());

        TestUtils.createViews(blocks, getContext(), mWorkspaceHelper, mockConnectionManager,
                mWorkspaceView);

        assertEquals(mWorkspaceHelper.getRootBlockGroup(root),
                mWorkspaceHelper.getRootBlockGroup(cur));

        assertEquals(mWorkspaceHelper.getRootBlockGroup(root),
                mWorkspaceHelper.getRootBlockGroup(finalBlock));

        assertNotSame(mWorkspaceHelper.getRootBlockGroup(blocks.get(0)),
                mWorkspaceHelper.getRootBlockGroup(blocks.get(1)));
    }

<<<<<<< HEAD

=======
    private void createViews(List<Block> blocks) {
        // Create views for all of the blocks we're interested in.
        for (int i = 0; i < blocks.size(); i++) {
            BlockGroup bg = new BlockGroup(getContext(), mWorkspaceHelper);
            mWorkspaceHelper.obtainBlockView(blocks.get(i), bg, mockConnectionManager);
            mWorkspaceView.addView(bg);
        }
    }
>>>>>>> 9ad51047
}<|MERGE_RESOLUTION|>--- conflicted
+++ resolved
@@ -15,12 +15,8 @@
 
 package com.google.blockly.ui;
 
-<<<<<<< HEAD
-=======
 import android.os.Handler;
-import android.test.AndroidTestCase;
 
->>>>>>> 9ad51047
 import com.google.blockly.MockBlocksProvider;
 import com.google.blockly.MockitoAndroidTestCase;
 import com.google.blockly.TestUtils;
@@ -124,17 +120,4 @@
         assertNotSame(mWorkspaceHelper.getRootBlockGroup(blocks.get(0)),
                 mWorkspaceHelper.getRootBlockGroup(blocks.get(1)));
     }
-
-<<<<<<< HEAD
-
-=======
-    private void createViews(List<Block> blocks) {
-        // Create views for all of the blocks we're interested in.
-        for (int i = 0; i < blocks.size(); i++) {
-            BlockGroup bg = new BlockGroup(getContext(), mWorkspaceHelper);
-            mWorkspaceHelper.obtainBlockView(blocks.get(i), bg, mockConnectionManager);
-            mWorkspaceView.addView(bg);
-        }
-    }
->>>>>>> 9ad51047
 }