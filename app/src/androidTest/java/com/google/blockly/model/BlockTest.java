/*
 *  Copyright  2015 Google Inc. All Rights Reserved.
 *  Licensed under the Apache License, Version 2.0 (the "License");
 *  you may not use this file except in compliance with the License.
 *  You may obtain a copy of the License at
 *
 *   http://www.apache.org/licenses/LICENSE-2.0
 *
 *  Unless required by applicable law or agreed to in writing, software
 *  distributed under the License is distributed on an "AS IS" BASIS,
 *  WITHOUT WARRANTIES OR CONDITIONS OF ANY KIND, either express or implied.
 *  See the License for the specific language governing permissions and
 *  limitations under the License.
 */

package com.google.blockly.model;

import android.graphics.Point;
import android.test.AndroidTestCase;

import org.json.JSONException;
import org.json.JSONObject;
import org.xmlpull.v1.XmlPullParser;
import org.xmlpull.v1.XmlPullParserException;
import org.xmlpull.v1.XmlPullParserFactory;

import java.io.ByteArrayInputStream;
import java.io.IOException;
import java.util.Arrays;
import java.util.List;

/**
 * Tests for {@link Block}.
 */
public class BlockTest extends AndroidTestCase {
    XmlPullParserFactory factory = null;


    public void testJson() {
        JSONObject blockJson;
        try {
            blockJson = new JSONObject(BlockTestStrings.TEST_JSON_STRING);
        } catch (JSONException e) {
            throw new RuntimeException("Failure parsing test JSON.", e);
        }
        Block block = Block.fromJson(blockJson.optString("id"), blockJson);

        assertNotNull("Block was null after initializing from JSON", block);
        assertEquals("name not set correctly", "test_block", block.getName());
        assertEquals("Wrong number of inputs", 2, block.getInputs().size());
        assertEquals("Wrong number of fields in first input",
                9, block.getInputs().get(0).getFields().size());
    }

    public void testMessageTokenizer() {
        String testMessage = "%%5 should have %1 %12 6 tokens %999 in the end";
        List<String> tokens = Block.tokenizeMessage(testMessage);
        List<String> expected = Arrays.asList(
                new String[] {"%%5 should have", "%1", "%12", "6 tokens", "%999", "in the end"});
        assertListsMatch(expected, tokens);

        testMessage = "This has no args %%5";
        tokens = Block.tokenizeMessage(testMessage);
        assertEquals("Should have 1 token: " + tokens.toString(), 1, tokens.size());
        assertEquals("Only token should be the original string: " + tokens.toString(),
                testMessage, tokens.get(0));

        testMessage = "%1";
        tokens = Block.tokenizeMessage(testMessage);
        assertEquals("Should have 1 token: " + tokens.toString(), 1, tokens.size());
        assertEquals("Only token should be the original string: " + tokens.toString(),
                testMessage, tokens.get(0));

        testMessage = "%Hello";
        tokens = Block.tokenizeMessage(testMessage);
        assertEquals("Should have 1 token: " + tokens.toString(), 1, tokens.size());
        assertEquals("Only token should be the original string: " + tokens.toString(),
                testMessage, tokens.get(0));


        testMessage = "%Hello%1World%";
        tokens = Block.tokenizeMessage(testMessage);
        expected = Arrays.asList(new String[] {"%Hello", "%1", "World%"});
        assertListsMatch(expected, tokens);
    }

<<<<<<< HEAD
=======
    public void testBlockFactory() {
        // TODO: Move rest_blocks.json to the testapp's resources once
        // https://code.google.com/p/android/issues/detail?id=64887 is fixed.
        BlockFactory bf = new BlockFactory(getContext(), new int[] {R.raw.test_blocks});
        List<Block> blocks = bf.getAllBlocks();
        assertEquals("BlockFactory failed to load all blocks.", 4, blocks.size());
        Block emptyBlock = bf.obtainBlock("empty_block", null);
        assertNotNull("Failed to create the empty block.", emptyBlock);
        assertEquals("Empty block has the wrong name", "empty_block", emptyBlock.getName());

        Block frankenblock = bf.obtainBlock("frankenblock", null);
        assertNotNull("Failed to create the frankenblock.", frankenblock);
        assertNotNull("Missing previous connection", frankenblock.getPreviousConnection());
        assertNotNull("Missing next connection", frankenblock.getNextConnection());


        Block frankenblock2 = bf.obtainBlock("frankenblock", null);
        assertNotSame(frankenblock, frankenblock2);

        List<Input> inputs = frankenblock.getInputs();
        assertEquals("Frankenblock has the wrong number of inputs", 3, inputs.size());
        assertTrue("First input should be a value input.",
                inputs.get(0) instanceof Input.InputValue);
        assertTrue("Second input should be a statement input.",
                inputs.get(1) instanceof Input.InputStatement);
        assertTrue("Third input should be a dummy input.",
                inputs.get(2) instanceof Input.InputDummy);

        // Check getting inputs and fields by name.
        assertEquals(inputs.get(1), frankenblock.getInputByName("NAME"));
        Field foundField = frankenblock.getFieldByName("checkbox");
        assertTrue(foundField.isFieldType(Field.TYPE_CHECKBOX));
        assertTrue(((Field.FieldCheckbox)foundField).isChecked());
    }

    public void testLoadFromXml() throws IOException, XmlPullParserException {
        // TODO: Move rest_blocks.json to the testapp's resources once
        // https://code.google.com/p/android/issues/detail?id=64887 is fixed.
        BlockFactory bf = new BlockFactory(getContext(), new int[] {R.raw.test_blocks});

        Block loaded = parseBlockFromXml(BlockTestStrings.SIMPLE_BLOCK, bf);
        assertEquals("frankenblock", loaded.getName());
        assertEquals(new Point(37, 13), loaded.getPosition());

        // All blocks need a type. Ids can be generated by the BlockFactory.
        parseBlockFromXmlFailure(BlockTestStrings.NO_BLOCK_TYPE, bf);
        parseBlockFromXml(BlockTestStrings.NO_BLOCK_ID, bf);

        // Only top level blocks need a position.
        parseBlockFromXml(BlockTestStrings.NO_BLOCK_POSITION, bf);

        // Values.
        parseBlockFromXml(BlockTestStrings.assembleBlock(
                BlockTestStrings.VALUE_GOOD), bf);
        // TODO(fenichel): Value: no input connection
        // Value: no output connection on child
        parseBlockFromXmlFailure(BlockTestStrings.assembleBlock(
                BlockTestStrings.VALUE_NO_OUTPUT), bf);
        // value: null child block
        parseBlockFromXmlFailure(BlockTestStrings.assembleBlock(
                BlockTestStrings.VALUE_NO_CHILD), bf);
        // Value: no input with that name
        parseBlockFromXmlFailure(BlockTestStrings.assembleBlock(
                BlockTestStrings.VALUE_BAD_NAME), bf);
        // Value: multiple values in one block
        parseBlockFromXml(BlockTestStrings.assembleBlock(
                BlockTestStrings.VALUE_REPEATED), bf);

        // Comment: with text
        parseBlockFromXml(BlockTestStrings.assembleBlock(
                BlockTestStrings.COMMENT_GOOD), bf);
        // Comment: empty string
        parseBlockFromXml(BlockTestStrings.assembleBlock(
                BlockTestStrings.COMMENT_NO_TEXT), bf);

        // Fields
        parseBlockFromXml(BlockTestStrings.assembleBlock(
                BlockTestStrings.FIELD_HAS_NAME), bf);
        // A missing or unknown field name isn't an error, it's just ignored.
        parseBlockFromXml(BlockTestStrings.assembleBlock(
                BlockTestStrings.FIELD_MISSING_NAME), bf);
        parseBlockFromXml(BlockTestStrings.assembleBlock(
                BlockTestStrings.FIELD_UNKNOWN_NAME), bf);
        parseBlockFromXml(BlockTestStrings.assembleBlock(
                BlockTestStrings.FIELD_MISSING_TEXT), bf);

        // Statement: null child block
        parseBlockFromXmlFailure(BlockTestStrings.assembleBlock(
                BlockTestStrings.STATEMENT_NO_CHILD), bf);
        // Statement: no previous connection on child block
        parseBlockFromXmlFailure(BlockTestStrings.assembleBlock(
                BlockTestStrings.STATEMENT_BAD_CHILD), bf);
        // Statement: no input with that name
        parseBlockFromXmlFailure(BlockTestStrings.assembleBlock(
                BlockTestStrings.STATEMENT_BAD_NAME), bf);

        //TODO(fenichel): Enable this test when the BlockFactory properly does deep
        // copies.
        // Statement
        //parseBlockFromXml(BlockTestStrings.assembleBlock(
        //        BlockTestStrings.STATEMENT_GOOD), bf);
    }

    private Block parseBlockFromXml(String testString, BlockFactory bf)
            throws IOException, XmlPullParserException {
        XmlPullParser parser = getXmlPullParser(testString, "block");
        Block loaded = Block.fromXml(parser, bf);
        assertNotNull(loaded);
        return loaded;
    }

    private void parseBlockFromXmlFailure(String testString, BlockFactory bf)
            throws IOException, XmlPullParserException {

        XmlPullParser parser = getXmlPullParser(testString, "block");
        try {
            Block.fromXml(parser, bf);
            fail("Should have thrown a BlocklyParseException.");
        } catch (BlocklyParserException expected) {
            // expected
        }
    }

    /* Creates a pull parser with the given input and gobbles up to the first start tag
     * that equals returnFirstInstanceOf.
     */
    private XmlPullParser getXmlPullParser(String input, String returnFirstInstanceOf) {
        XmlPullParser parser = null;
        try {
            if (factory == null) {
                factory = XmlPullParserFactory.newInstance();
            }
            factory.setNamespaceAware(true);
            parser = factory.newPullParser();

            parser.setInput(new ByteArrayInputStream(input.getBytes()), null);

            int eventType = parser.getEventType();
            while (eventType != XmlPullParser.END_DOCUMENT) {
                if (eventType == XmlPullParser.START_TAG
                        && parser.getName().equalsIgnoreCase(returnFirstInstanceOf)) {
                            return parser;
                }
                eventType = parser.next();
            }
        } catch (XmlPullParserException e) {
            throw new BlocklyParserException(e);
        } catch (IOException e) {
            throw new BlocklyParserException(e);
        }
        return null;
    }

>>>>>>> 0f1b3fad
    private void assertListsMatch(List<String> expected, List<String> actual) {
        assertEquals("Wrong number of items in the list.", expected.size(), actual.size());
        for (int i = 0; i < expected.size(); i++) {
            assertEquals("Item " + i + " does not match.", expected.get(i), actual.get(i));
        }
    }
}<|MERGE_RESOLUTION|>--- conflicted
+++ resolved
@@ -84,8 +84,6 @@
         assertListsMatch(expected, tokens);
     }
 
-<<<<<<< HEAD
-=======
     public void testBlockFactory() {
         // TODO: Move rest_blocks.json to the testapp's resources once
         // https://code.google.com/p/android/issues/detail?id=64887 is fixed.
@@ -239,7 +237,6 @@
         return null;
     }
 
->>>>>>> 0f1b3fad
     private void assertListsMatch(List<String> expected, List<String> actual) {
         assertEquals("Wrong number of items in the list.", expected.size(), actual.size());
         for (int i = 0; i < expected.size(); i++) {
