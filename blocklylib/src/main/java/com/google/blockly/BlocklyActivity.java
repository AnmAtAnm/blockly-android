/*
 *  Copyright  2015 Google Inc. All Rights Reserved.
 *  Licensed under the Apache License, Version 2.0 (the "License");
 *  you may not use this file except in compliance with the License.
 *  You may obtain a copy of the License at
 *
 *   http://www.apache.org/licenses/LICENSE-2.0
 *
 *  Unless required by applicable law or agreed to in writing, software
 *  distributed under the License is distributed on an "AS IS" BASIS,
 *  WITHOUT WARRANTIES OR CONDITIONS OF ANY KIND, either express or implied.
 *  See the License for the specific language governing permissions and
 *  limitations under the License.
 */

package com.google.blockly;

import android.content.res.AssetManager;
import android.os.Bundle;
import android.support.v4.app.FragmentManager;
import android.support.v4.widget.DrawerLayout;
import android.support.v7.app.ActionBar;
import android.support.v7.app.AppCompatActivity;
import android.util.Log;
import android.view.Menu;
import android.view.MenuItem;
import android.view.View;

import com.google.blockly.model.Workspace;

import java.io.IOException;


public class BlocklyActivity extends AppCompatActivity
        implements NavigationDrawerFragment.NavigationDrawerCallbacks {
    private static final String TAG = "BlocklyActivity";

    public static final String WORKSPACE_FOLDER_PREFIX = "sample_";
    /**
     * Fragment managing the behaviors, interactions and presentation of the navigation drawer.
     */
    private NavigationDrawerFragment mNavigationDrawerFragment;

    private Workspace mWorkspace;
    private ToolboxFragment mToolboxFragment;
    private DrawerLayout mDrawerLayout;
    private TrashFragment mOscar;
    private WorkspaceFragment mWorkspaceFragment;

    /**
     * Used to store the last screen title. For use in {@link #restoreActionBar()}.
     */
    private CharSequence mTitle;
    private int mCurrentPosition;

    @Override
    public void onNavigationDrawerItemSelected(int position) {
<<<<<<< HEAD
        position++; // indexing
        // update the main content by replacing fragments
        FragmentManager fragmentManager = getSupportFragmentManager();
        mWorkspaceFragment = WorkspaceFragment.newInstance(position, this);
        fragmentManager.beginTransaction()
                .replace(R.id.container, mWorkspaceFragment)
                .commit();

        onSectionAttached(position);    // Because indexing.

        mWorkspaceFragment.setTrashClickListener(new View.OnClickListener() {
            @Override
            public void onClick(View v) {
                FragmentManager fragmentManager = getSupportFragmentManager();
                if (mOscar != null) {
                    fragmentManager.beginTransaction()
                            .show(mOscar)
                            .commit();
                }
            }
        });

        // Load workspaces and toolboxes.
        Workspace workspace = mWorkspaceFragment.getWorkspace();
        AssetManager assetManager = getAssets();
        try {
            workspace.loadBlockFactory(assetManager.open(
                    WORKSPACE_FOLDER_PREFIX + position + "/block_definitions.json"));
            workspace.loadToolboxContents(assetManager.open(
                    WORKSPACE_FOLDER_PREFIX + position + "/toolbox.xml"));
            // TODO (fenichel): Load workspace contents from XML or leave empty.
            workspace.setToolboxFragment(mToolboxFragment);
        } catch (IOException e) {
            e.printStackTrace();
        }

        workspace.setTrashFragment(mOscar);
=======
        if (position == mCurrentPosition) {
            return;
        }

        mWorkspace = createWorkspace();

        onSectionAttached(position + 1);    // Because indexing.
        mCurrentPosition = position;
>>>>>>> 62212431
    }

    @Override
    public boolean onCreateOptionsMenu(Menu menu) {
        if (!mNavigationDrawerFragment.isDrawerOpen()) {
            // Only show items in the action bar relevant to this screen
            // if the drawer is not showing. Otherwise, let the drawer
            // decide what to show in the action bar.
            getMenuInflater().inflate(R.menu.main, menu);
            restoreActionBar();
            return true;
        }
        return super.onCreateOptionsMenu(menu);
    }

    @Override
    public boolean onOptionsItemSelected(MenuItem item) {
        // Handle action bar item clicks here. The action bar will
        // automatically handle clicks on the Home/Up button, so long
        // as you specify a parent activity in AndroidManifest.xml.
        int id = item.getItemId();

        //noinspection SimplifiableIfStatement
        if (id == R.id.action_settings) {
            return true;
        }

        return super.onOptionsItemSelected(item);
    }

    @Override
    protected void onCreate(Bundle savedInstanceState) {
        super.onCreate(savedInstanceState);
        setContentView(R.layout.activity_blockly);
        mNavigationDrawerFragment = (NavigationDrawerFragment)
                getSupportFragmentManager().findFragmentById(R.id.navigation_drawer);
        mTitle = getTitle();
        mDrawerLayout = (DrawerLayout) findViewById(R.id.drawer_layout);

        // Set up the drawer.
        mNavigationDrawerFragment.setUp(R.id.navigation_drawer, mDrawerLayout);

        mToolboxFragment =
                (ToolboxFragment) getSupportFragmentManager().findFragmentById(R.id.toolbox);
<<<<<<< HEAD
        if (mToolboxFragment != null) {
            mToolboxFragment.setDrawerLayout(drawerLayout);
            // HACK because of lifecycle problems.
            mWorkspaceFragment.getWorkspace().setToolboxFragment(mToolboxFragment);
        }
=======
>>>>>>> 62212431

        // Set up the toolbox that lives inside the trash can.
        mOscar = (TrashFragment) getSupportFragmentManager().findFragmentById(R.id.trash);
        if (mOscar != null) {
            // Start hidden.
            getSupportFragmentManager().beginTransaction()
                    .hide(mOscar)
                    .commit();

            mOscar.setDrawerLayout(drawerLayout);
            // HACK because of lifecycle problems.
            mWorkspaceFragment.getWorkspace().setTrashFragment(mOscar);
        }
        mWorkspace = createWorkspace();
        MockBlocksProvider.makeComplexModel(mWorkspace);
        mCurrentPosition = 0;
    }

    /**
     * Build the workspace for this activity.
     */
    protected Workspace createWorkspace() {
        // update the main content by replacing fragments
        FragmentManager fragmentManager = getSupportFragmentManager();
        mWorkspaceFragment = (WorkspaceFragment) fragmentManager.findFragmentById(R.id.container);
        if (mWorkspaceFragment == null) {
            mWorkspaceFragment = new WorkspaceFragment();
            fragmentManager.beginTransaction()
                    .replace(R.id.container, mWorkspaceFragment)
                    .commit();
        }

        Workspace.Builder bob = new Workspace.Builder(this);
        bob.setBlocklyStyle(R.style.BlocklyTheme);
        bob.addBlockDefinitions(R.raw.toolbox_blocks);

        bob.setWorkspaceFragment(mWorkspaceFragment);
        bob.setTrashFragment(mOscar);
        bob.setToolboxConfigurationResId(R.raw.toolbox);
        bob.setToolboxFragment(mToolboxFragment, mDrawerLayout);
        bob.setFragmentManager(getSupportFragmentManager());
        return bob.build();
    }

    private void onSectionAttached(int number) {
        switch (number) {
            case 1:
                mTitle = getString(R.string.title_section1);
                break;
            case 2:
                mTitle = getString(R.string.title_section2);
                break;
            case 3:
                mTitle = getString(R.string.title_section3);
                break;
            default:
                break;
        }
    }

    private void restoreActionBar() {
        ActionBar actionBar = getSupportActionBar();
        actionBar.setNavigationMode(ActionBar.NAVIGATION_MODE_STANDARD);
        actionBar.setDisplayShowTitleEnabled(true);
        actionBar.setTitle(mTitle);
    }
}<|MERGE_RESOLUTION|>--- conflicted
+++ resolved
@@ -55,45 +55,6 @@
 
     @Override
     public void onNavigationDrawerItemSelected(int position) {
-<<<<<<< HEAD
-        position++; // indexing
-        // update the main content by replacing fragments
-        FragmentManager fragmentManager = getSupportFragmentManager();
-        mWorkspaceFragment = WorkspaceFragment.newInstance(position, this);
-        fragmentManager.beginTransaction()
-                .replace(R.id.container, mWorkspaceFragment)
-                .commit();
-
-        onSectionAttached(position);    // Because indexing.
-
-        mWorkspaceFragment.setTrashClickListener(new View.OnClickListener() {
-            @Override
-            public void onClick(View v) {
-                FragmentManager fragmentManager = getSupportFragmentManager();
-                if (mOscar != null) {
-                    fragmentManager.beginTransaction()
-                            .show(mOscar)
-                            .commit();
-                }
-            }
-        });
-
-        // Load workspaces and toolboxes.
-        Workspace workspace = mWorkspaceFragment.getWorkspace();
-        AssetManager assetManager = getAssets();
-        try {
-            workspace.loadBlockFactory(assetManager.open(
-                    WORKSPACE_FOLDER_PREFIX + position + "/block_definitions.json"));
-            workspace.loadToolboxContents(assetManager.open(
-                    WORKSPACE_FOLDER_PREFIX + position + "/toolbox.xml"));
-            // TODO (fenichel): Load workspace contents from XML or leave empty.
-            workspace.setToolboxFragment(mToolboxFragment);
-        } catch (IOException e) {
-            e.printStackTrace();
-        }
-
-        workspace.setTrashFragment(mOscar);
-=======
         if (position == mCurrentPosition) {
             return;
         }
@@ -102,7 +63,6 @@
 
         onSectionAttached(position + 1);    // Because indexing.
         mCurrentPosition = position;
->>>>>>> 62212431
     }
 
     @Override
@@ -147,14 +107,6 @@
 
         mToolboxFragment =
                 (ToolboxFragment) getSupportFragmentManager().findFragmentById(R.id.toolbox);
-<<<<<<< HEAD
-        if (mToolboxFragment != null) {
-            mToolboxFragment.setDrawerLayout(drawerLayout);
-            // HACK because of lifecycle problems.
-            mWorkspaceFragment.getWorkspace().setToolboxFragment(mToolboxFragment);
-        }
-=======
->>>>>>> 62212431
 
         // Set up the toolbox that lives inside the trash can.
         mOscar = (TrashFragment) getSupportFragmentManager().findFragmentById(R.id.trash);
