/*
 *  Copyright 2016 Google Inc. All Rights Reserved.
 *  Licensed under the Apache License, Version 2.0 (the "License");
 *  you may not use this file except in compliance with the License.
 *  You may obtain a copy of the License at
 *
 *   http://www.apache.org/licenses/LICENSE-2.0
 *
 *  Unless required by applicable law or agreed to in writing, software
 *  distributed under the License is distributed on an "AS IS" BASIS,
 *  WITHOUT WARRANTIES OR CONDITIONS OF ANY KIND, either express or implied.
 *  See the License for the specific language governing permissions and
 *  limitations under the License.
 */
package com.google.blockly.model;

import android.support.test.InstrumentationRegistry;
import android.support.test.rule.logging.LogLogcatRule;
import android.support.test.rule.logging.RuleLoggingUtils;

import com.google.blockly.android.test.R;
import com.google.blockly.utils.BlockLoadingException;

import org.json.JSONException;
import org.junit.Before;
import org.junit.Rule;
import org.junit.Test;
import org.junit.rules.ExpectedException;
import org.xmlpull.v1.XmlPullParser;
import org.xmlpull.v1.XmlPullParserException;
import org.xmlpull.v1.XmlPullParserFactory;

import java.io.ByteArrayInputStream;
import java.io.File;
import java.io.IOException;
import java.util.List;

import static com.google.blockly.utils.MoreAsserts.assertStringNotEmpty;
import static com.google.common.truth.Truth.assertThat;
import static com.google.common.truth.Truth.assertWithMessage;


/**
 * Tests for {@link BlockFactory}.
 */
public class BlockFactoryTest {
    private XmlPullParserFactory xmlPullParserFactory;
    private BlockFactory mBlockFactory;

    @Rule
    public ExpectedException thrown = ExpectedException.none();

    @Rule
    public LogLogcatRule logcat = new LogLogcatRule();

    @Before
    public void setUp() throws Exception {
        xmlPullParserFactory = XmlPullParserFactory.newInstance();
        // TODO(#84): Move test_blocks.json to the testapp's resources.
        mBlockFactory = new BlockFactory(InstrumentationRegistry.getContext(),
            new int[]{R.raw.test_blocks});
    }

    @Test
    public void testJson() throws JSONException, BlockLoadingException {
        Block block = mBlockFactory.obtainBlockFrom(
                new BlockTemplate().fromJson(BlockTestStrings.TEST_JSON_STRING));

        assertWithMessage("Block was null after initializing from JSON").that(block).isNotNull();
        assertWithMessage("Type not set correctly").that(block.getType()).isEqualTo("test_block");
        assertStringNotEmpty("Block id cannot be empty.", block.getId());
        assertWithMessage("Wrong number of inputs").that(block.getInputs().size()).isEqualTo(2);
        assertWithMessage("Wrong number of fields in first input")
                .that(block.getInputs().get(0).getFields().size()).isEqualTo(9);
    }

    @Test
    public void testLoadBlocks() {
        List<BlockDefinition> definitions = mBlockFactory.getAllBlockDefinitions();
        assertWithMessage("BlockFactory failed to load all blocks.")
                .that(definitions.size()).isEqualTo(21);
    }

    @Test
    public void testSuccessfulLoadFromXml() throws BlockLoadingException {
        Block loaded = parseBlockFromXml(BlockTestStrings.SIMPLE_BLOCK);
        assertThat(loaded.getType()).isEqualTo("frankenblock");

<<<<<<< HEAD
        // PointF.equals(other) fails on API 16. Compare components individually.
=======
        // PointF.equals(other) did not exist before API 17. Compare components for 16.
>>>>>>> b754155c
        WorkspacePoint position = loaded.getPosition();
        assertThat(position.x).isEqualTo(37f);
        assertThat(position.y).isEqualTo(13f);
    }

    @Test
    public void testBlocksRequireType() throws BlockLoadingException {
        parseBlockFromXmlFailure(BlockTestStrings.NO_BLOCK_TYPE,
            "Block without a type must fail to load.");
    }

    @Test
    public void testIdsGeneratedByBlockFactory() throws BlockLoadingException {
        parseBlockFromXml(BlockTestStrings.NO_BLOCK_ID);
    }

    @Test
    public void testOnlyTopLevelBlocksNeedPosition() throws BlockLoadingException {
        parseBlockFromXml(BlockTestStrings.NO_BLOCK_POSITION);
    }

    @Test
    public void testBlockWithGoodInterior() throws BlockLoadingException {
        parseBlockFromXml(BlockTestStrings.assembleFrankenblock("block", "1",
            BlockTestStrings.VALUE_GOOD));
    }

    @Test
    public void testBlockWithInteriorWithNoChild() throws BlockLoadingException {
        parseBlockFromXml(BlockTestStrings.assembleFrankenblock("block", "3",
            BlockTestStrings.VALUE_NO_CHILD));
    }

    // TODO(fenichel): Value: no input connection
    @Test
    public void testBlockWithNoOutputInteriorFails() throws BlockLoadingException {
        parseBlockFromXmlFailure(BlockTestStrings.assembleFrankenblock("block", "2",
            BlockTestStrings.VALUE_NO_OUTPUT),
            "A <value> child block without an output must fail to load.");
    }

    @Test
    public void testBlockWithBadlyNamedInteriorFails() throws BlockLoadingException {
        parseBlockFromXmlFailure(BlockTestStrings.assembleFrankenblock("block", "4",
            BlockTestStrings.VALUE_BAD_NAME),
            "A block without a recognized type id must fail to load.");
    }

    @Test
    public void testBlockMultipleValuesForSameInputFails() throws BlockLoadingException {
        parseBlockFromXmlFailure(BlockTestStrings.assembleFrankenblock("block", "5",
            BlockTestStrings.VALUE_REPEATED),
            "An input <value> with multiple blocks must fail to load.");
    }

    @Test
    public void testBlockWithGoodComment() throws BlockLoadingException {
        parseBlockFromXml(BlockTestStrings.assembleFrankenblock("block", "6",
            BlockTestStrings.COMMENT_GOOD));
    }

    @Test
    public void testBlockWithEmptyComment() throws BlockLoadingException {
        parseBlockFromXml(BlockTestStrings.assembleFrankenblock("block", "7",
            BlockTestStrings.COMMENT_NO_TEXT));
    }

    @Test
    public void testBlockWithGoodFields() throws BlockLoadingException {
        Block loaded = parseBlockFromXml(BlockTestStrings.assembleFrankenblock("block", "8",
            BlockTestStrings.FIELD_HAS_NAME));
        assertThat(((FieldInput) loaded.getFieldByName("text_input")).getText()).isEqualTo("item");
    }

    @Test
    public void testCreateBlockWithMissingFieldName() throws BlockLoadingException, IOException {
        // Log warning and ignore field.
        parseBlockFromXml(BlockTestStrings.assembleFrankenblock("block", "9",
            BlockTestStrings.FIELD_MISSING_NAME));

        File dumpFile = logcat.dumpLogcat("testCreateBlockWithMissingFieldName");
        RuleLoggingUtils.assertFileContentContains("Must log warning when field is missing name.",
                dumpFile, "Ignoring unnamed field");
    }

    @Test
    public void testCreateBlockWithUnknownFieldName() throws BlockLoadingException, IOException {
        // Log warning and ignore field.
        parseBlockFromXml(BlockTestStrings.assembleFrankenblock("block", "10",
            BlockTestStrings.FIELD_UNKNOWN_NAME));

        File dumpFile = logcat.dumpLogcat("testCreateBlockWithMissingFieldName");
        RuleLoggingUtils.assertFileContentContains("Must log warning when field is missing name.",
                dumpFile, "Ignoring non-existent field");
    }

    @Test
    public void testCreateBlockWithMissingFieldText() throws BlockLoadingException {
        parseBlockFromXml(BlockTestStrings.assembleFrankenblock("block", "11",
            BlockTestStrings.FIELD_MISSING_TEXT));
    }

    @Test
    public void testBlockWithNoConnectionOnChildBlockFails() throws BlockLoadingException {
        parseBlockFromXmlFailure(BlockTestStrings.assembleFrankenblock("block", "13",
            BlockTestStrings.STATEMENT_BAD_CHILD),
            "A statement <value> child without a previous connection must fail to load.");
    }

    @Test
    public void testCreateBlockWithBadStatmentNameFails() throws BlockLoadingException {
        parseBlockFromXmlFailure(BlockTestStrings.assembleFrankenblock("block", "14",
            BlockTestStrings.STATEMENT_BAD_NAME),
            "A block without a recognized type id must fail to load.");
    }

    @Test
    public void testCreateBlockWithValidStatement() throws BlockLoadingException {
        parseBlockFromXml(BlockTestStrings.assembleFrankenblock("block", "15",
            BlockTestStrings.STATEMENT_GOOD));
    }

    @Test
    public void testCreateBlockWithStatementWithNullChildBlock() throws BlockLoadingException {
        parseBlockFromXml(BlockTestStrings.assembleFrankenblock("block", "12",
                BlockTestStrings.STATEMENT_NO_CHILD));
    }

    @Test
    public void testLoadFromXmlInlineTagAtStart() throws BlockLoadingException {
        Block inlineAtStart = parseBlockFromXml(BlockTestStrings.SIMPLE_BLOCK_INLINE_BEGINNING);
        assertThat(inlineAtStart.getInputsInline()).isTrue();
        assertThat(inlineAtStart.getInputsInlineModified()).isTrue();
    }

    @Test
    public void testLoadFromXmlInlineTagAtEnd() throws BlockLoadingException {
        Block inlineAtEnd = parseBlockFromXml(BlockTestStrings.SIMPLE_BLOCK_INLINE_END);
        assertThat(inlineAtEnd.getInputsInline()).isTrue();
        assertThat(inlineAtEnd.getInputsInlineModified()).isTrue();
    }

    @Test
    public void testLoadFromXmlInlineTagFalse() throws BlockLoadingException {
        Block inlineFalseBlock = parseBlockFromXml(BlockTestStrings.SIMPLE_BLOCK_INLINE_FALSE);
        assertThat(inlineFalseBlock.getInputsInline()).isFalse();
        assertThat(inlineFalseBlock.getInputsInlineModified()).isTrue();
    }

    @Test
    public void testLoadXmlWithNoInlineTag() throws BlockLoadingException {
        Block blockNoInline = parseBlockFromXml(BlockTestStrings.SIMPLE_BLOCK);
        assertThat(blockNoInline.getInputsInline()).isFalse();
        assertThat(blockNoInline.getInputsInlineModified()).isFalse();
    }

    @Test
    public void testLoadFromXmlSimpleShadow() throws BlockLoadingException {
        Block loaded = parseShadowFromXml(BlockTestStrings.SIMPLE_SHADOW);
        assertThat(loaded.getType()).isEqualTo("math_number");
        assertThat(loaded.isShadow()).isTrue();

        // PointF.equals(other) did not exist before API 17. Compare components for API 16.
        WorkspacePoint position = loaded.getPosition();
        assertThat(position.x).isEqualTo(37f);
        assertThat(position.y).isEqualTo(13f);
    }

    @Test
    public void testLoadFromXmlShadowInValue() throws BlockLoadingException {
        Block loaded = parseBlockFromXml(BlockTestStrings.assembleFrankenblock("block", "1",
            BlockTestStrings.VALUE_SHADOW));
        Connection conn = loaded.getInputByName("value_input").getConnection();
        assertThat(conn.getShadowBlock()).isEqualTo(conn.getTargetBlock());
        assertThat(conn.getShadowBlock().isShadow()).isTrue();
    }

    @Test
    public void testLoadFromXmlShadowWithBlockInValue() throws BlockLoadingException {
        Block loaded = parseBlockFromXml(BlockTestStrings.assembleFrankenblock("block", "2",
            BlockTestStrings.VALUE_SHADOW_GOOD));
        Connection conn = loaded.getInputByName("value_input").getConnection();
        assertThat(conn.getTargetBlock().getId()).isEqualTo("VALUE_REAL");
        assertThat(conn.getTargetBlock().isShadow()).isFalse();
        assertThat(conn.getShadowBlock().getId()).isEqualTo("VALUE_SHADOW");
        assertThat(conn.getShadowBlock().isShadow()).isTrue();
    }

    @Test
    public void testLoadFromXmlShadowInStatement() throws BlockLoadingException {
        Block loaded = parseBlockFromXml(BlockTestStrings.assembleFrankenblock("block", "3",
            BlockTestStrings.STATEMENT_SHADOW));
        Connection conn = loaded.getInputByName("NAME").getConnection();
        assertThat(conn.getShadowBlock()).isEqualTo(conn.getTargetBlock());
        assertThat(conn.getShadowBlock().isShadow()).isTrue();
    }

    @Test
    public void testLoadFromXmlShadowWithBlockInStatement() throws BlockLoadingException {
        Block loaded = parseBlockFromXml(BlockTestStrings.assembleFrankenblock("block", "4",
            BlockTestStrings.STATEMENT_SHADOW_GOOD));
        Connection conn = loaded.getInputByName("NAME").getConnection();
        assertThat(conn.getTargetBlock().getId()).isEqualTo("STATEMENT_REAL");
        assertThat(conn.getTargetBlock().isShadow()).isFalse();
        assertThat(conn.getShadowBlock().getId()).isEqualTo("STATEMENT_SHADOW");
        assertThat(conn.getShadowBlock().isShadow()).isTrue();
    }

    @Test
    public void testLoadFromXmlNestedShadow() throws BlockLoadingException {
        Block loaded = parseBlockFromXml(BlockTestStrings.assembleFrankenblock("block", "5",
            BlockTestStrings.VALUE_NESTED_SHADOW));
        Connection conn = loaded.getInputByName("value_input").getConnection();
        assertThat(conn.getShadowBlock()).isEqualTo(conn.getTargetBlock());
        Block shadow1 = conn.getShadowBlock();
        assertThat(shadow1.getId()).isEqualTo("SHADOW1");
        conn = shadow1.getOnlyValueInput().getConnection();
        assertThat(conn.getShadowBlock()).isEqualTo(conn.getTargetBlock());
        assertThat(conn.getShadowBlock().getId()).isEqualTo("SHADOW2");
    }

    @Test
    public void testLoadFromXmlShadowBlockWithNormalChildFails() throws BlockLoadingException {
        parseBlockFromXmlFailure(BlockTestStrings.assembleFrankenblock("block", "6",
            BlockTestStrings.VALUE_SHADOW_BLOCK_WITH_NESTED_NORMAL_BLOCK),
            "A <shadow> containing a normal <block> must fail to load.");
    }

    @Test
    public void testLoadFromXmlBlockWithVariableCannotBeShadowBlock() throws BlockLoadingException {
        parseBlockFromXmlFailure(BlockTestStrings.assembleFrankenblock("block", "7",
                BlockTestStrings.VALUE_SHADOW_VARIABLE),
                "A <shadow> containing a variable field (at any depth) must fail to load.");
    }

    @Test
    public void testObtainBlock() {
        Block emptyBlock = mBlockFactory.obtainBlock("empty_block", null);
        assertWithMessage("Failed to create the empty block.").that(emptyBlock).isNotNull();
        assertWithMessage("Empty block has the wrong type")
                .that(emptyBlock.getType()).isEqualTo("empty_block");

        Block frankenblock = mBlockFactory.obtainBlock("frankenblock", null);
        assertWithMessage("Failed to create the frankenblock.").that(frankenblock).isNotNull();

        List<Input> inputs = frankenblock.getInputs();
        assertWithMessage("Frankenblock has the wrong number of inputs")
                .that(inputs.size()).isEqualTo(3);
        assertWithMessage("First input should be a value input.")
                .that(inputs.get(0)).isInstanceOf(Input.InputValue.class);
        assertWithMessage("Second input should be a statement input.")
                .that(inputs.get(1)).isInstanceOf(Input.InputStatement.class);
        assertWithMessage("Third input should be a dummy input.")
                .that(inputs.get(2)).isInstanceOf(Input.InputDummy.class);

        assertThat(frankenblock.getFieldByName("angle")).isNotNull();
    }

    @Test
    public void testObtainBlock_repeatedWithoutUuid() throws BlockLoadingException {
        Block frankenblock = mBlockFactory.obtainBlockFrom(
                new BlockTemplate().ofType("frankenblock"));
        assertWithMessage("Failed to create the frankenblock.").that(frankenblock).isNotNull();

        Block frankencopy = mBlockFactory.obtainBlockFrom(
                new BlockTemplate().ofType("frankenblock"));
        assertWithMessage("Obtained blocks should be distinct objects when uuid is null.")
                .that(frankencopy).isNotSameAs(frankenblock);

        assertWithMessage("Obtained blocks should not share connections.")
                .that(frankencopy.getNextConnection())
                .isNotSameAs(frankenblock.getNextConnection());
        assertWithMessage("Obtained blocks should not share connections.")
                .that(frankencopy.getPreviousConnection())
                .isNotSameAs(frankenblock.getPreviousConnection());
        assertThat(frankenblock.getOutputConnection()).isNull();
        assertWithMessage("Obtained blocks should not share inputs.")
                .that(frankencopy.getInputs().get(0)).isNotSameAs(frankenblock.getInputs().get(0));
    }

    @Test
    public void testObtainBlock_repeatedWithId() {
        Block frankenblock = mBlockFactory.obtainBlock("frankenblock", "123");
        assertWithMessage("Failed to create the frankenblock.").that(frankenblock).isNotNull();

        thrown.expect(IllegalArgumentException.class);
        thrown.reportMissingExceptionWithMessage("Cannot create two blocks with the same id");
        mBlockFactory.obtainBlock("frankenblock", "123");
    }

    @Test
    public void testObtainBlock_repeatedWithUuidMismatchingPrototype() {
        Block frankenblock = mBlockFactory.obtainBlock("frankenblock", "123");
        assertWithMessage("Failed to create the frankenblock.").that(frankenblock).isNotNull();

        thrown.expect(IllegalArgumentException.class);
        thrown.reportMissingExceptionWithMessage("Expected error when requesting a block with " +
            "matching UUID but different prototype");
        mBlockFactory.obtainBlock("empty_block", "123");
    }

    private Block parseBlockFromXml(String testString) throws BlockLoadingException {
        XmlPullParser parser = getXmlPullParser(testString, "block");
        Block loaded = mBlockFactory.fromXml(parser);
        assertThat(loaded).isNotNull();
        return loaded;
    }

    private Block parseShadowFromXml(String testString) throws BlockLoadingException {
        XmlPullParser parser = getXmlPullParser(testString, "shadow");
        Block loaded = mBlockFactory.fromXml(parser);
        assertThat(loaded).isNotNull();
        return loaded;
    }

    private void parseBlockFromXmlFailure(String testString, String messageIfDoesNotFail)
            throws BlockLoadingException {
        XmlPullParser parser = getXmlPullParser(testString, "block");

        thrown.expect(BlockLoadingException.class);
        thrown.reportMissingExceptionWithMessage(messageIfDoesNotFail);
        mBlockFactory.fromXml(parser);
    }

    /**
     * Creates a pull parser with the given input and gobbles up to the first start tag that equals
     * {@code returnFirstInstanceOf}.
     */
    private XmlPullParser getXmlPullParser(String input, String returnFirstInstanceOf) {
        try {
            xmlPullParserFactory.setNamespaceAware(true);
            XmlPullParser parser = xmlPullParserFactory.newPullParser();

            parser.setInput(new ByteArrayInputStream(input.getBytes()), null);

            int eventType = parser.getEventType();
            while (eventType != XmlPullParser.END_DOCUMENT) {
                if (eventType == XmlPullParser.START_TAG
                        && parser.getName().equalsIgnoreCase(returnFirstInstanceOf)) {
                    return parser;
                }
                eventType = parser.next();
            }
        } catch (XmlPullParserException | IOException e) {
            throw new IllegalStateException(e);
        }
        return null;
    }
}<|MERGE_RESOLUTION|>--- conflicted
+++ resolved
@@ -86,11 +86,7 @@
         Block loaded = parseBlockFromXml(BlockTestStrings.SIMPLE_BLOCK);
         assertThat(loaded.getType()).isEqualTo("frankenblock");
 
-<<<<<<< HEAD
-        // PointF.equals(other) fails on API 16. Compare components individually.
-=======
         // PointF.equals(other) did not exist before API 17. Compare components for 16.
->>>>>>> b754155c
         WorkspacePoint position = loaded.getPosition();
         assertThat(position.x).isEqualTo(37f);
         assertThat(position.y).isEqualTo(13f);
